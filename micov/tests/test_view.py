import shutil
import unittest
from tempfile import mkdtemp

import polars as pl
import polars.testing as plt

from micov._constants import (
    ABSENT,
    COLUMN_COVERED,
    COLUMN_COVERED_DTYPE,
    COLUMN_GENOME_ID,
    COLUMN_LENGTH,
    COLUMN_LENGTH_DTYPE,
    COLUMN_PERCENT_COVERED,
    COLUMN_PERCENT_COVERED_DTYPE,
    COLUMN_REGION_ID,
    COLUMN_SAMPLE_ID,
    COLUMN_START,
    COLUMN_START_DTYPE,
    COLUMN_STOP,
    COLUMN_STOP_DTYPE,
    NOT_APPLICABLE,
    PRESENT,
)
from micov._view import View


def make_cov_pos(d, name):
    (
        pl.LazyFrame(
            [
                ["G1", "S1", 8, 100, 8.0],
                ["G2", "S1", 20, 100, 20.0],
                ["G3", "S1", 30, 100, 30.0],
                ["G3", "S2", 11, 100, 11.0],
                ["G4", "S2", 21, 100, 21.0],
                ["G2", "S3", 52, 100, 52.0],
                ["G3", "S3", 62, 100, 62.0],
                ["G4", "S3", 72, 100, 72.0],
                ["G5", "S3", 82, 100, 82.0],
                ["G4", "S1", 20, 100, 20.0],
            ],
            orient="row",
            schema=[
                (COLUMN_GENOME_ID, str),
                (COLUMN_SAMPLE_ID, str),
                (COLUMN_COVERED, COLUMN_COVERED_DTYPE),
                (COLUMN_LENGTH, COLUMN_LENGTH_DTYPE),
                (COLUMN_PERCENT_COVERED, COLUMN_PERCENT_COVERED_DTYPE),
            ],
        ).sink_parquet(f"{d}/{name}.coverage.parquet")
    )

    (
        pl.LazyFrame(
            [
                ["G1", "S1", 1, 5],
                ["G1", "S1", 6, 10],
                ["G2", "S1", 30, 50],
                ["G3", "S1", 15, 30],
                ["G3", "S1", 75, 90],
                ["G4", "S1", 5, 15],
                ["G4", "S1", 45, 55],
                ["G3", "S2", 1, 11],
                ["G4", "S2", 30, 51],
                ["G2", "S3", 1, 52],
                ["G3", "S3", 1, 62],
                ["G4", "S3", 8, 13],
                ["G4", "S3", 20, 87],
                ["G5", "S3", 10, 92],
            ],
            orient="row",
            schema=[
                (COLUMN_GENOME_ID, str),
                (COLUMN_SAMPLE_ID, str),
                (COLUMN_START, COLUMN_START_DTYPE),
                (COLUMN_STOP, COLUMN_STOP_DTYPE),
            ],
        ).sink_parquet(f"{d}/{name}.covered_positions.parquet")
    )


class ViewTests(unittest.TestCase):
    def setUp(self):
        self.d = mkdtemp()
        self.name = "testdata"
        make_cov_pos(self.d, self.name)

        self.md = pl.DataFrame(
            [["S1", "a"], ["S2", "b"], ["S3", "c"], ["S4", "d"], ["S5", "e"]],
            orient="row",
            schema=[(COLUMN_SAMPLE_ID, str), ("foo", str)],
        )
        self.feat = pl.DataFrame(
            [
                [
                    "G1",
                ],
                [
                    "G2",
                ],
                [
                    "G3",
                ],
                [
                    "G4",
                ],
                [
                    "G5",
                ],
                [
                    "G6",
                ],
            ],
            orient="row",
            schema=[(COLUMN_GENOME_ID, str)],
        )

    def tearDown(self):
        shutil.rmtree(self.d)

    def test_view_sample_superset(self):
        v = View(f"{self.d}/{self.name}", self.md, self.feat)

        obs_md = v.metadata().pl()
        obs_cov = v.coverages().pl()
        obs_pos = v.positions().pl()

        exp_md = self.md.filter(pl.col(COLUMN_SAMPLE_ID).is_in(["S1", "S2", "S3"]))
        exp_cov = pl.read_parquet(f"{self.d}/{self.name}.coverage.parquet")
        exp_pos = pl.read_parquet(f"{self.d}/{self.name}.covered_positions.parquet")

        plt.assert_frame_equal(
            obs_md, exp_md, check_column_order=False, check_row_order=False
        )
        plt.assert_frame_equal(
            obs_cov, exp_cov, check_column_order=False, check_row_order=False
        )
        plt.assert_frame_equal(
            obs_pos, exp_pos, check_column_order=False, check_row_order=False
        )

    def test_view_sample_subset(self):
        md = self.md.filter(pl.col(COLUMN_SAMPLE_ID).is_in(["S1", "S3", "S5"]))
        v = View(f"{self.d}/{self.name}", md, None)

        obs_md = v.metadata().pl()
        obs_cov = v.coverages().pl()
        obs_pos = v.positions().pl()
        obs_fmd = v.feature_metadata().pl()

        exp_md = md.filter(pl.col(COLUMN_SAMPLE_ID).is_in(["S1", "S3"]))
        exp_cov = pl.read_parquet(f"{self.d}/{self.name}.coverage.parquet").filter(
            pl.col(COLUMN_SAMPLE_ID).is_in(["S1", "S3"])
        )
        exp_pos = pl.read_parquet(
            f"{self.d}/{self.name}.covered_positions.parquet"
        ).filter(pl.col(COLUMN_SAMPLE_ID).is_in(["S1", "S3"]))
        exp_fmd = pl.DataFrame(
            [
<<<<<<< HEAD
                ["G1", 0, 100, "G1_0_100"],
                ["G2", 0, 100, "G2_0_100"],
                ["G3", 0, 100, "G3_0_100"],
                ["G4", 0, 100, "G4_0_100"],
                ["G5", 0, 100, "G5_0_100"],
=======
                ["G1", 0, 100, 100],
                ["G2", 0, 100, 100],
                ["G3", 0, 100, 100],
                ["G4", 0, 100, 100],
                ["G5", 0, 100, 100],
>>>>>>> 25a24a9b
            ],
            orient="row",
            schema=[
                (COLUMN_GENOME_ID, str),
                (COLUMN_START, COLUMN_START_DTYPE),
                (COLUMN_STOP, COLUMN_STOP_DTYPE),
<<<<<<< HEAD
                (COLUMN_REGION_ID, str),
=======
                (COLUMN_LENGTH, COLUMN_LENGTH_DTYPE),
>>>>>>> 25a24a9b
            ],
        )

        plt.assert_frame_equal(
            obs_md, exp_md, check_column_order=False, check_row_order=False
        )
        plt.assert_frame_equal(
            obs_cov, exp_cov, check_column_order=False, check_row_order=False
        )
        plt.assert_frame_equal(
            obs_pos, exp_pos, check_column_order=False, check_row_order=False
        )
        plt.assert_frame_equal(
            obs_fmd, exp_fmd, check_column_order=False, check_row_order=False
        )

    def test_view_constrain_features(self):
        feat = self.feat.filter(pl.col(COLUMN_GENOME_ID).is_in(["G1", "G5", "G6"]))

        v = View(f"{self.d}/{self.name}", self.md, feat)

        obs_md = v.metadata().pl()
        obs_cov = v.coverages().pl()
        obs_pos = v.positions().pl()
        obs_fmd = v.feature_metadata().pl()

        exp_md = self.md.filter(pl.col(COLUMN_SAMPLE_ID).is_in(["S1", "S2", "S3"]))
        exp_cov = pl.read_parquet(f"{self.d}/{self.name}.coverage.parquet").filter(
            pl.col(COLUMN_GENOME_ID).is_in(["G1", "G5"])
        )
        exp_pos = pl.read_parquet(
            f"{self.d}/{self.name}.covered_positions.parquet"
        ).filter(pl.col(COLUMN_GENOME_ID).is_in(["G1", "G5"]))
        exp_fmd = pl.DataFrame(
<<<<<<< HEAD
            [["G1", 0, 100, "G1_0_100"], ["G5", 0, 100, "G5_0_100"]],
=======
            [["G1", 0, 100, 100], ["G5", 0, 100, 100]],
>>>>>>> 25a24a9b
            orient="row",
            schema=[
                (COLUMN_GENOME_ID, str),
                (COLUMN_START, COLUMN_START_DTYPE),
                (COLUMN_STOP, COLUMN_STOP_DTYPE),
<<<<<<< HEAD
                (COLUMN_REGION_ID, str),
=======
                (COLUMN_LENGTH, COLUMN_LENGTH_DTYPE),
>>>>>>> 25a24a9b
            ],
        )

        plt.assert_frame_equal(
            obs_md, exp_md, check_column_order=False, check_row_order=False
        )
        plt.assert_frame_equal(
            obs_cov, exp_cov, check_column_order=False, check_row_order=False
        )
        plt.assert_frame_equal(
            obs_pos, exp_pos, check_column_order=False, check_row_order=False
        )
        plt.assert_frame_equal(
            obs_fmd, exp_fmd, check_column_order=False, check_row_order=False
        )

    def test_view_constrain_positions_full(self):
        feat = pl.DataFrame(
            [["G1", 0, 1000], ["G5", 0, 1000]],
            orient="row",
            schema=[
                (COLUMN_GENOME_ID, str),
                (COLUMN_START, COLUMN_START_DTYPE),
                (COLUMN_STOP, COLUMN_STOP_DTYPE),
            ],
        )
        v = View(f"{self.d}/{self.name}", self.md, feat)

        obs_md = v.metadata().pl()
        obs_cov = v.coverages().pl()
        obs_pos = v.positions().pl()
        obs_fmd = v.feature_metadata().pl()

        exp_md = self.md.filter(pl.col(COLUMN_SAMPLE_ID).is_in(["S1", "S2", "S3"]))
        exp_cov = (
            pl.read_parquet(f"{self.d}/{self.name}.coverage.parquet")
            .filter(pl.col(COLUMN_GENOME_ID).is_in(["G1", "G5"]))
            .with_columns(
                pl.col(COLUMN_LENGTH) * 10, pl.col(COLUMN_PERCENT_COVERED) / 10
            )
        )
        exp_pos = pl.read_parquet(
            f"{self.d}/{self.name}.covered_positions.parquet"
        ).filter(pl.col(COLUMN_GENOME_ID).is_in(["G1", "G5"]))

        # the user is requesting a stop position outside of the size the genome but ok?
        exp_fmd = pl.DataFrame(
<<<<<<< HEAD
            [["G1", 0, 1000, "G1_0_1000"], ["G5", 0, 1000, "G5_0_1000"]],
=======
            [["G1", 0, 1000, 1000], ["G5", 0, 1000, 1000]],
>>>>>>> 25a24a9b
            orient="row",
            schema=[
                (COLUMN_GENOME_ID, str),
                (COLUMN_START, COLUMN_START_DTYPE),
                (COLUMN_STOP, COLUMN_STOP_DTYPE),
<<<<<<< HEAD
                (COLUMN_REGION_ID, str),
=======
                (COLUMN_LENGTH, COLUMN_LENGTH_DTYPE),
>>>>>>> 25a24a9b
            ],
        )

        plt.assert_frame_equal(
            obs_md, exp_md, check_column_order=False, check_row_order=False
        )
        plt.assert_frame_equal(
            obs_cov, exp_cov, check_column_order=False, check_row_order=False
        )
        plt.assert_frame_equal(
            obs_pos, exp_pos, check_column_order=False, check_row_order=False
        )
        plt.assert_frame_equal(
            obs_fmd, exp_fmd, check_column_order=False, check_row_order=False
        )

    def test_view_constrain_positions_none(self):
        feat = pl.DataFrame(
            [["G1", 1000, 2000], ["G5", 1000, 2000]],
            orient="row",
            schema=[
                (COLUMN_GENOME_ID, str),
                (COLUMN_START, COLUMN_START_DTYPE),
                (COLUMN_STOP, COLUMN_STOP_DTYPE),
            ],
        )

        with self.assertRaisesRegex(ValueError, "No positions left"):
            View(f"{self.d}/{self.name}", self.md, feat)

    def test_view_constrain_positions_bounds_simple(self):
        feat = pl.DataFrame(
            [["G1", 7, 9], ["G5", 0, 20]],
            orient="row",
            schema=[
                (COLUMN_GENOME_ID, str),
                (COLUMN_START, COLUMN_START_DTYPE),
                (COLUMN_STOP, COLUMN_STOP_DTYPE),
            ],
        )
        v = View(f"{self.d}/{self.name}", self.md, feat)

        obs_md = v.metadata().pl()
        obs_cov = v.coverages().pl()
        obs_pos = v.positions().pl()
        obs_fmd = v.feature_metadata().pl()

        exp_md = self.md.filter(pl.col(COLUMN_SAMPLE_ID).is_in(["S1", "S2", "S3"]))

        exp_cov = pl.DataFrame(
            [["G1", "S1", 2, 2, 100.0], ["G5", "S3", 10, 20, 50.0]],
            orient="row",
            schema=[
                (COLUMN_GENOME_ID, str),
                (COLUMN_SAMPLE_ID, str),
                (COLUMN_COVERED, COLUMN_COVERED_DTYPE),
                (COLUMN_LENGTH, COLUMN_LENGTH_DTYPE),
                (COLUMN_PERCENT_COVERED, COLUMN_PERCENT_COVERED_DTYPE),
            ],
        )
        # both start and stop are clipped for G1/S1
        # left bound of G5/S3 is outside of its interval so verify the correct
        # start is retained
        exp_pos = pl.DataFrame(
            [["G1", "S1", 7, 9], ["G5", "S3", 10, 20]],
            orient="row",
            schema=[
                (COLUMN_GENOME_ID, str),
                (COLUMN_SAMPLE_ID, str),
                (COLUMN_START, COLUMN_START_DTYPE),
                (COLUMN_STOP, COLUMN_STOP_DTYPE),
            ],
        )
        exp_fmd = pl.DataFrame(
<<<<<<< HEAD
            [["G1", 7, 9, "G1_7_9"], ["G5", 0, 20, "G5_0_20"]],
=======
            [["G1", 7, 9, 2], ["G5", 0, 20, 20]],
>>>>>>> 25a24a9b
            orient="row",
            schema=[
                (COLUMN_GENOME_ID, str),
                (COLUMN_START, COLUMN_START_DTYPE),
                (COLUMN_STOP, COLUMN_STOP_DTYPE),
<<<<<<< HEAD
                (COLUMN_REGION_ID, str),
=======
                (COLUMN_LENGTH, COLUMN_LENGTH_DTYPE),
>>>>>>> 25a24a9b
            ],
        )

        plt.assert_frame_equal(
            obs_md, exp_md, check_column_order=False, check_row_order=False
        )
        plt.assert_frame_equal(
            obs_cov, exp_cov, check_column_order=False, check_row_order=False
        )
        plt.assert_frame_equal(
            obs_pos, exp_pos, check_column_order=False, check_row_order=False
        )
        plt.assert_frame_equal(
            obs_fmd, exp_fmd, check_column_order=False, check_row_order=False
        )

    def test_view_constrain_positions_bounds_complex(self):
        feat = pl.DataFrame(
            [
                ["G1", 0, 100],
                ["G2", 40, 60],
                ["G3", 40, 60],
                ["G4", 90, 100],
                ["G5", 40, 60],
            ],
            orient="row",
            schema=[
                (COLUMN_GENOME_ID, str),
                (COLUMN_START, COLUMN_START_DTYPE),
                (COLUMN_STOP, COLUMN_STOP_DTYPE),
            ],
        )
        v = View(f"{self.d}/{self.name}", self.md, feat)

        obs_md = v.metadata().pl()
        obs_cov = v.coverages().pl()
        obs_pos = v.positions().pl()
        obs_fmd = v.feature_metadata().pl()

        exp_md = self.md.filter(pl.col(COLUMN_SAMPLE_ID).is_in(["S1", "S2", "S3"]))

        exp_cov = pl.DataFrame(
            [
                ["G1", "S1", 8, 100, 8.0],
                ["G2", "S1", 10, 20, 50.0],
                ["G2", "S3", 12, 20, 60.0],
                ["G3", "S3", 20, 20, 100.0],
                ["G5", "S3", 20, 20, 100.0],
            ],
            orient="row",
            schema=[
                (COLUMN_GENOME_ID, str),
                (COLUMN_SAMPLE_ID, str),
                (COLUMN_COVERED, COLUMN_COVERED_DTYPE),
                (COLUMN_LENGTH, COLUMN_LENGTH_DTYPE),
                (COLUMN_PERCENT_COVERED, COLUMN_PERCENT_COVERED_DTYPE),
            ],
        )

        exp_pos = pl.DataFrame(
            [
                ["G1", "S1", 1, 5],
                ["G1", "S1", 6, 10],
                ["G2", "S1", 40, 50],
                ["G2", "S3", 40, 52],
                ["G3", "S3", 40, 60],
                ["G5", "S3", 40, 60],
            ],
            orient="row",
            schema=[
                (COLUMN_GENOME_ID, str),
                (COLUMN_SAMPLE_ID, str),
                (COLUMN_START, COLUMN_START_DTYPE),
                (COLUMN_STOP, COLUMN_STOP_DTYPE),
            ],
        )

        exp_fmd = pl.DataFrame(
            [
<<<<<<< HEAD
                ["G1", 0, 100, "G1_0_100"],
                ["G2", 40, 60, "G2_40_60"],
                ["G3", 40, 60, "G3_40_60"],
                ["G5", 40, 60, "G5_40_60"],
=======
                ["G1", 0, 100, 100],
                ["G2", 40, 60, 20],
                ["G3", 40, 60, 20],
                ["G5", 40, 60, 20],
>>>>>>> 25a24a9b
            ],
            orient="row",
            schema=[
                (COLUMN_GENOME_ID, str),
                (COLUMN_START, COLUMN_START_DTYPE),
                (COLUMN_STOP, COLUMN_STOP_DTYPE),
<<<<<<< HEAD
                (COLUMN_REGION_ID, str),
=======
                (COLUMN_LENGTH, COLUMN_LENGTH_DTYPE),
>>>>>>> 25a24a9b
            ],
        )

        plt.assert_frame_equal(
            obs_md, exp_md, check_column_order=False, check_row_order=False
        )
        plt.assert_frame_equal(
            obs_cov, exp_cov, check_column_order=False, check_row_order=False
        )
        plt.assert_frame_equal(
            obs_pos, exp_pos, check_column_order=False, check_row_order=False
        )
        plt.assert_frame_equal(
            obs_fmd, exp_fmd, check_column_order=False, check_row_order=False
        )

    def test_sample_presence_absence_no_regions(self):
        v = View(f"{self.d}/{self.name}", self.md, self.feat)
        with self.assertRaisesRegex(ValueError, r"^Cannot calculate"):
            v.sample_presence_absence()

    def test_sample_presence_absence_single_region(self):
        feat = pl.DataFrame(
            [
                ["G1", 0, 100],
                ["G2", 40, 60],
                ["G3", 40, 60],
                ["G4", 90, 100],
                ["G5", 40, 60],
            ],
            orient="row",
            schema=[
                (COLUMN_GENOME_ID, str),
                (COLUMN_START, COLUMN_START_DTYPE),
                (COLUMN_STOP, COLUMN_STOP_DTYPE),
            ],
        )
        v = View(f"{self.d}/{self.name}", self.md, feat)

        obs = v.sample_presence_absence().pl()
        exp = pl.DataFrame(
            [
                ["S1", PRESENT, PRESENT, ABSENT, NOT_APPLICABLE],
                ["S2", NOT_APPLICABLE, NOT_APPLICABLE, ABSENT, NOT_APPLICABLE],
                ["S3", NOT_APPLICABLE, PRESENT, PRESENT, PRESENT],
            ],
            orient="row",
            schema=[
                (COLUMN_SAMPLE_ID, str),
                ("G1_0_100", str),
                ("G2_40_60", str),
                ("G3_40_60", str),
                ("G5_40_60", str),
            ],
        )
        plt.assert_frame_equal(
            obs, exp, check_column_order=False, check_row_order=False
        )

    def test_integrity_checks(self):
        feat = pl.DataFrame(
            [
                ["G1", 0, 100],
                ["G2", 40, 60],
                ["G3", 40, 60],
                ["G3", 40, 60],
                ["G4", 90, 100],
                ["G5", 40, 60],
            ],
            orient="row",
            schema=[
                (COLUMN_GENOME_ID, str),
                (COLUMN_START, COLUMN_START_DTYPE),
                (COLUMN_STOP, COLUMN_STOP_DTYPE),
            ],
        )
        with self.assertRaisesRegex(ValueError, "Region IDs are not unique"):
            View(f"{self.d}/{self.name}", self.md, feat)


if __name__ == "__main__":
    unittest.main()<|MERGE_RESOLUTION|>--- conflicted
+++ resolved
@@ -159,30 +159,19 @@
         ).filter(pl.col(COLUMN_SAMPLE_ID).is_in(["S1", "S3"]))
         exp_fmd = pl.DataFrame(
             [
-<<<<<<< HEAD
-                ["G1", 0, 100, "G1_0_100"],
-                ["G2", 0, 100, "G2_0_100"],
-                ["G3", 0, 100, "G3_0_100"],
-                ["G4", 0, 100, "G4_0_100"],
-                ["G5", 0, 100, "G5_0_100"],
-=======
-                ["G1", 0, 100, 100],
-                ["G2", 0, 100, 100],
-                ["G3", 0, 100, 100],
-                ["G4", 0, 100, 100],
-                ["G5", 0, 100, 100],
->>>>>>> 25a24a9b
-            ],
-            orient="row",
-            schema=[
-                (COLUMN_GENOME_ID, str),
-                (COLUMN_START, COLUMN_START_DTYPE),
-                (COLUMN_STOP, COLUMN_STOP_DTYPE),
-<<<<<<< HEAD
+                ["G1", 0, 100, 100, "G1_0_100"],
+                ["G2", 0, 100, 100, "G2_0_100"],
+                ["G3", 0, 100, 100, "G3_0_100"],
+                ["G4", 0, 100, 100, "G4_0_100"],
+                ["G5", 0, 100, 100, "G5_0_100"],
+            ],
+            orient="row",
+            schema=[
+                (COLUMN_GENOME_ID, str),
+                (COLUMN_START, COLUMN_START_DTYPE),
+                (COLUMN_STOP, COLUMN_STOP_DTYPE),
+                (COLUMN_LENGTH, COLUMN_LENGTH_DTYPE),
                 (COLUMN_REGION_ID, str),
-=======
-                (COLUMN_LENGTH, COLUMN_LENGTH_DTYPE),
->>>>>>> 25a24a9b
             ],
         )
 
@@ -217,21 +206,14 @@
             f"{self.d}/{self.name}.covered_positions.parquet"
         ).filter(pl.col(COLUMN_GENOME_ID).is_in(["G1", "G5"]))
         exp_fmd = pl.DataFrame(
-<<<<<<< HEAD
-            [["G1", 0, 100, "G1_0_100"], ["G5", 0, 100, "G5_0_100"]],
-=======
-            [["G1", 0, 100, 100], ["G5", 0, 100, 100]],
->>>>>>> 25a24a9b
-            orient="row",
-            schema=[
-                (COLUMN_GENOME_ID, str),
-                (COLUMN_START, COLUMN_START_DTYPE),
-                (COLUMN_STOP, COLUMN_STOP_DTYPE),
-<<<<<<< HEAD
+            [["G1", 0, 100, 100, "G1_0_100"], ["G5", 0, 100, 100, "G5_0_100"]],
+            orient="row",
+            schema=[
+                (COLUMN_GENOME_ID, str),
+                (COLUMN_START, COLUMN_START_DTYPE),
+                (COLUMN_STOP, COLUMN_STOP_DTYPE),
+                (COLUMN_LENGTH, COLUMN_LENGTH_DTYPE),
                 (COLUMN_REGION_ID, str),
-=======
-                (COLUMN_LENGTH, COLUMN_LENGTH_DTYPE),
->>>>>>> 25a24a9b
             ],
         )
 
@@ -279,21 +261,14 @@
 
         # the user is requesting a stop position outside of the size the genome but ok?
         exp_fmd = pl.DataFrame(
-<<<<<<< HEAD
-            [["G1", 0, 1000, "G1_0_1000"], ["G5", 0, 1000, "G5_0_1000"]],
-=======
-            [["G1", 0, 1000, 1000], ["G5", 0, 1000, 1000]],
->>>>>>> 25a24a9b
-            orient="row",
-            schema=[
-                (COLUMN_GENOME_ID, str),
-                (COLUMN_START, COLUMN_START_DTYPE),
-                (COLUMN_STOP, COLUMN_STOP_DTYPE),
-<<<<<<< HEAD
+            [["G1", 0, 1000, 1000, "G1_0_1000"], ["G5", 0, 1000, 1000, "G5_0_1000"]],
+            orient="row",
+            schema=[
+                (COLUMN_GENOME_ID, str),
+                (COLUMN_START, COLUMN_START_DTYPE),
+                (COLUMN_STOP, COLUMN_STOP_DTYPE),
+                (COLUMN_LENGTH, COLUMN_LENGTH_DTYPE),
                 (COLUMN_REGION_ID, str),
-=======
-                (COLUMN_LENGTH, COLUMN_LENGTH_DTYPE),
->>>>>>> 25a24a9b
             ],
         )
 
@@ -368,21 +343,14 @@
             ],
         )
         exp_fmd = pl.DataFrame(
-<<<<<<< HEAD
-            [["G1", 7, 9, "G1_7_9"], ["G5", 0, 20, "G5_0_20"]],
-=======
-            [["G1", 7, 9, 2], ["G5", 0, 20, 20]],
->>>>>>> 25a24a9b
-            orient="row",
-            schema=[
-                (COLUMN_GENOME_ID, str),
-                (COLUMN_START, COLUMN_START_DTYPE),
-                (COLUMN_STOP, COLUMN_STOP_DTYPE),
-<<<<<<< HEAD
+            [["G1", 7, 9, 2, "G1_7_9"], ["G5", 0, 20, 20, "G5_0_20"]],
+            orient="row",
+            schema=[
+                (COLUMN_GENOME_ID, str),
+                (COLUMN_START, COLUMN_START_DTYPE),
+                (COLUMN_STOP, COLUMN_STOP_DTYPE),
+                (COLUMN_LENGTH, COLUMN_LENGTH_DTYPE),
                 (COLUMN_REGION_ID, str),
-=======
-                (COLUMN_LENGTH, COLUMN_LENGTH_DTYPE),
->>>>>>> 25a24a9b
             ],
         )
 
@@ -462,28 +430,18 @@
 
         exp_fmd = pl.DataFrame(
             [
-<<<<<<< HEAD
-                ["G1", 0, 100, "G1_0_100"],
-                ["G2", 40, 60, "G2_40_60"],
-                ["G3", 40, 60, "G3_40_60"],
-                ["G5", 40, 60, "G5_40_60"],
-=======
-                ["G1", 0, 100, 100],
-                ["G2", 40, 60, 20],
-                ["G3", 40, 60, 20],
-                ["G5", 40, 60, 20],
->>>>>>> 25a24a9b
-            ],
-            orient="row",
-            schema=[
-                (COLUMN_GENOME_ID, str),
-                (COLUMN_START, COLUMN_START_DTYPE),
-                (COLUMN_STOP, COLUMN_STOP_DTYPE),
-<<<<<<< HEAD
+                ["G1", 0, 100, 100, "G1_0_100"],
+                ["G2", 40, 60, 20, "G2_40_60"],
+                ["G3", 40, 60, 20, "G3_40_60"],
+                ["G5", 40, 60, 20, "G5_40_60"],
+            ],
+            orient="row",
+            schema=[
+                (COLUMN_GENOME_ID, str),
+                (COLUMN_START, COLUMN_START_DTYPE),
+                (COLUMN_STOP, COLUMN_STOP_DTYPE),
+                (COLUMN_LENGTH, COLUMN_LENGTH_DTYPE),
                 (COLUMN_REGION_ID, str),
-=======
-                (COLUMN_LENGTH, COLUMN_LENGTH_DTYPE),
->>>>>>> 25a24a9b
             ],
         )
 
